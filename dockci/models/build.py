"""
DockCI - CI, but with that all important Docker twist
"""

import random
import tempfile

from datetime import datetime

import docker
import py.path  # pylint:disable=import-error

from docker.utils import kwargs_from_env
from flask import url_for
from yaml_model import (LoadOnAccess,
                        Model,
                        ModelReference,
                        OnAccess,
                        ValidationError,
                        )

from dockci.exceptions import AlreadyRunError
from dockci.models.build_meta.config import BuildConfig
from dockci.models.build_meta.stages import BuildStage
from dockci.models.build_meta.stages_main import (BuildDockerStage,
                                                  TestStage,
                                                  )
from dockci.models.build_meta.stages_post import (PushStage,
                                                  FetchStage,
                                                  CleanupStage,
                                                  )
from dockci.models.build_meta.stages_prepare import (GitChangesStage,
                                                     GitInfoStage,
                                                     ProvisionStage,
                                                     TagVersionStage,
                                                     WorkdirStage,
                                                     )
from dockci.models.job import Job
# TODO fix and reenable pylint check for cyclic-import
<<<<<<< HEAD
from dockci.server import CONFIG, OAUTH_APPS
from dockci.util import (bytes_human_readable,
                         docker_ensure_image,
                         FauxDockerLog,
                         is_docker_id,
                         is_semantic,
                         stream_write_status,
                         )


TAG_RE = re.compile('[a-z0-9_.]')


class BuildStage(object):
    """
    A logged stage to a build
    """
    returncode = None

    def __init__(self, slug, build, runnable=None):
        self.slug = slug
        self.build = build
        self.runnable = runnable

    def data_file_path(self):
        """
        File that stage output is logged to
        """
        return self.build.build_output_path().join('%s.log' % self.slug)

    def run(self):
        """
        Start the child process, streaming it's output to the associated file,
        and block until it returns
        """
        if self.returncode is not None:
            raise AlreadyRunError(self)

        self.build.build_output_path().ensure_dir()
        with self.data_file_path().open('wb') as handle:
            self.returncode = self.runnable(handle)

    @classmethod
    def from_command(cls, slug, build, cwd, cmd_args):
        """
        Create a BuildStage object from a system command
        """
        def runnable(handle):
            """
            Synchronously run one or more processes, streaming to the given
            handle, stopping and returning the exit code if it's non-zero.

            Returns 0 if all processes exit 0
            """
            def run_one_cmd(cmd_args_single):
                """
                Run a process
                """
                # TODO escape args
                handle.write(bytes(">CWD %s\n" % cwd, 'utf8'))
                handle.write(bytes(">>>> %s\n" % cmd_args_single, 'utf8'))
                handle.flush()

                proc = subprocess.Popen(cmd_args_single,
                                        cwd=cwd.strpath,
                                        stdout=handle,
                                        stderr=subprocess.STDOUT)
                proc.wait()
                return proc.returncode

            if isinstance(cmd_args[0], (tuple, list)):
                first_command = True
                for cmd_args_single in cmd_args:
                    if first_command:
                        first_command = False
                    else:
                        handle.write("\n".encode())

                    returncode = run_one_cmd(cmd_args_single)
                    if returncode != 0:
                        return returncode

                return 0

            else:
                return run_one_cmd(cmd_args)

        assert len(cmd_args) > 0, "cmd_args are given"
        return cls(slug=slug, build=build, runnable=runnable)
=======
from dockci.server import CONFIG
from dockci.util import bytes_human_readable, is_docker_id
>>>>>>> 58ce9ff1


class Build(Model):  # pylint:disable=too-many-instance-attributes
    """
    An individual job build, and result
    """
    def __init__(self, job=None, slug=None):
        super(Build, self).__init__()

        assert job is not None, "Job is given"

        self.job = job
        self.job_slug = job.slug

        if slug:
            self.slug = slug

    slug = OnAccess(lambda _: hex(int(datetime.now().timestamp() * 10000))[2:])
    job = OnAccess(lambda self: Job(self.job_slug))
    job_slug = OnAccess(lambda self: self.job.slug)  # TODO infinite loop
    ancestor_build = ModelReference(lambda self: Build(
        self.job,
        self.ancestor_build_slug
    ), default=lambda _: None)
    create_ts = LoadOnAccess(generate=lambda _: datetime.now())
    start_ts = LoadOnAccess(default=lambda _: None)
    complete_ts = LoadOnAccess(default=lambda _: None)
    result = LoadOnAccess(default=lambda _: None)
    repo = LoadOnAccess(generate=lambda self: self.job.repo)
    commit = LoadOnAccess(default=lambda _: None)
    tag = LoadOnAccess(default=lambda _: None)
    image_id = LoadOnAccess(default=lambda _: None)
    container_id = LoadOnAccess(default=lambda _: None)
    exit_code = LoadOnAccess(default=lambda _: None)
    docker_client_host = LoadOnAccess(
        generate=lambda self: self.docker_client.base_url,
    )
    build_stage_slugs = LoadOnAccess(generate=lambda _: [])
    build_stages = OnAccess(lambda self: [
        BuildStage(build=self, slug=slug)
        for slug
        in self.build_stage_slugs
    ])
    git_author_name = LoadOnAccess(default=lambda _: None)
    git_author_email = LoadOnAccess(default=lambda _: None)
    git_committer_name = LoadOnAccess(default=lambda self:
                                      self.git_author_name)
    git_committer_email = LoadOnAccess(default=lambda self:
                                       self.git_author_email)
    git_changes = LoadOnAccess(default=lambda _: None)
    # pylint:disable=unnecessary-lambda
    build_config = OnAccess(lambda self: BuildConfig(self))

    _provisioned_containers = []

    def validate(self):
        with self.parent_validation(Build):
            errors = []

            if not self.job:
                errors.append("Parent job not given")
            if self.image_id and not is_docker_id(self.image_id):
                errors.append("Invalid Docker image ID")
            if self.container_id and not is_docker_id(self.container_id):
                errors.append("Invalid Docker container ID")

            if errors:
                raise ValidationError(errors)

        return True

    @property
    def url(self):
        """ URL for this build """
        return url_for('build_view',
                       job_slug=self.job.slug,
                       build_slug=self.slug)

    @property
    def url_ext(self):
        """ URL for this job """
        return url_for('build_view',
                       job_slug=self.job.slug,
                       build_slug=self.slug,
                       _external=True)

    @property
    def github_api_status_endpoint(self):
        """ Status endpoint for GitHub API """
        return '%s/commits/%s/statuses' % (
            self.job.github_api_repo_endpoint,
            self.commit,
        )

    @property
    def state(self):
        """
        Current state that the build is in
        """
        if self.result is not None:
            return self.result
        elif self.build_stages:
            return 'running'  # TODO check if running or dead
        else:
            return 'queued'  # TODO check if queued or queue fail

    _docker_client = None

    @property
    def docker_client(self):
        """
        Get the cached (or new) Docker Client object being used for this build

        CACHED VALUES NOT AVAILABLE OUTSIDE FORK
        """
        if not self._docker_client:
            if self.has_value('docker_client_host'):
                docker_client_args = {'base_url': self.docker_client_host}

            elif CONFIG.docker_use_env_vars:
                docker_client_args = kwargs_from_env()

            else:
                docker_client_args = {
                    # TODO real load balancing, queueing
                    'base_url': random.choice(CONFIG.docker_hosts),
                }

            self._docker_client = docker.Client(**docker_client_args)
            self.save()

        return self._docker_client

    @property
    def build_output_details(self):
        """
        Details for build output artifacts
        """
        # pylint:disable=no-member
        output_files = (
            (name, self.build_output_path().join('%s.tar' % name))
            for name in self.build_config.build_output.keys()
        )
        return {
            name: {'size': bytes_human_readable(path.size()),
                   'link': url_for('build_output_view',
                                   job_slug=self.job_slug,
                                   build_slug=self.slug,
                                   filename='%s.tar' % name,
                                   ),
                   }
            for name, path in output_files
            if path.check(file=True)
        }

    @property
    def docker_image_name(self):
        """
        Get the docker image name, including repository where necessary
        """
        if CONFIG.docker_use_registry:
            return '{host}/{name}'.format(host=CONFIG.docker_registry_host,
                                          name=self.job_slug)

        return self.job_slug

    @property
    def docker_full_name(self):
        """
        Get the full name of the docker image, including tag, and repository
        where necessary
        """
        if self.tag:
            return '{name}:{tag}'.format(name=self.docker_image_name,
                                         tag=self.tag)

        return self.docker_image_name

    @property
    def is_stable_release(self):
        """
        Check if this is a successfully run, tagged build
        """
        return self.result == 'success' and self.tag is not None

    def data_file_path(self):
        # Add the job name before the build slug in the path
        data_file_path = super(Build, self).data_file_path()
        return data_file_path.join(
            '..', self.job.slug, data_file_path.basename
        )

    def build_output_path(self):
        """
        Directory for any build output data
        """
        return self.data_file_path().join('..', '%s_output' % self.slug)

    def queue(self):
        """
        Add the build to the queue
        """
        if self.start_ts:
            raise AlreadyRunError(self)

        # TODO fix and reenable pylint check for cyclic-import
        from dockci.workers import run_build_async
        run_build_async(self.job_slug, self.slug)

    def _run_now(self):
        """
        Worker func that performs the build
        """
        self.start_ts = datetime.now()
        self.save()

        try:
            with tempfile.TemporaryDirectory() as workdir:
                workdir = py.path.local(workdir)
<<<<<<< HEAD
                get_info = (stage() for stage in (
                    lambda: self._run_prep_workdir(workdir),
                    lambda: self._run_git_info(workdir),
                    lambda: self._run_tag_version(workdir),
                ))
                prepare = (stage() for stage in (
                    lambda: self._run_git_changes(workdir),
                    lambda: self._run_provision(workdir),
                    lambda: self._run_build(workdir),
=======
                pre_build = (stage() for stage in (
                    lambda: WorkdirStage(self, workdir).run(0),
                    lambda: GitInfoStage(self, workdir).run(0),
                    lambda: GitChangesStage(self, workdir).run(0),
                    lambda: TagVersionStage(self, workdir).run(None),
                    lambda: ProvisionStage(self).run(0),
                    lambda: BuildDockerStage(self, workdir).run(0),
>>>>>>> 58ce9ff1
                ))

                if not all(get_info):
                    self.result = 'error'
                    return False

                if self.job.github_repo_id:
                    self._run_external_status('start')

                if not all(prepare):
                    self.result = 'error'
                    return False

                if not TestStage(self).run(0):
                    self.result = 'fail'
                    return False

                # We should fail the build here because if this is a tagged
                # build, we can't rebuild it
                if not PushStage(self).run(0):
                    self.result = 'error'
                    return False

                self.result = 'success'
                self.save()

                # Failing this doesn't indicade build failure
                # TODO what kind of a failure would this not working be?
                FetchStage(self).run(None)

            return True
        except Exception:  # pylint:disable=broad-except
            self.result = 'error'
            self._error_stage('error')

            return False

        finally:
            try:
<<<<<<< HEAD
                self._run_external_status('complete')
                self._run_cleanup()
=======
                CleanupStage(self).run(None)
>>>>>>> 58ce9ff1

            except Exception:  # pylint:disable=broad-except
                self._error_stage('post_error')

            self.complete_ts = datetime.now()
            self.save()

<<<<<<< HEAD
    def _run_prep_workdir(self, workdir):
        """
        Clone and checkout the build
        """
        stage = self._stage(
            'git_prepare', workdir=workdir,
            cmd_args=(
                ['git', 'clone', self.repo, workdir.strpath],
                ['git',
                 '-c', 'advice.detachedHead=false',
                 'checkout', self.commit
                 ],
            )
        )
        result = stage.returncode == 0

        # check for, and load build config
        build_config_file = workdir.join(BuildConfig.slug)
        if build_config_file.check(file=True):
            # pylint:disable=no-member
            self.build_config.load(data_file=build_config_file)
            self.build_config.save()

        return result

    def _run_git_info(self, workdir):
        """
        Get info about the current commit from git
        """

        def runnable(handle):
            """
            Execute git to retrieve info
            """
            def run_proc(*args):
                """
                Run, and wait for a process with default args
                """
                proc = subprocess.Popen(args,
                                        stdout=subprocess.PIPE,
                                        stderr=handle,
                                        cwd=workdir.strpath,
                                        )
                proc.wait()
                return proc

            largest_returncode = 0
            properties_empty = True

            properties = {
                'Author name': ('git_author_name', '%an'),
                'Author email': ('git_author_email', '%ae'),
                'Committer name': ('git_committer_name', '%cn'),
                'Committer email': ('git_committer_email', '%ce'),
                'Full SHA-1 hash': ('commit', '%H'),
            }
            for display_name, (attr_name, format_string) in properties.items():
                proc = run_proc('git', 'show',
                                '-s',
                                '--format=format:%s' % format_string,
                                'HEAD')

                largest_returncode = max(largest_returncode, proc.returncode)
                value = proc.stdout.read().decode().strip()

                if value != '' and proc.returncode == 0:
                    setattr(self, attr_name, value)
                    properties_empty = False
                    handle.write((
                        "%s is %s\n" % (display_name, value)
                    ).encode())

            ancestor_build = self.job.latest_build_ancestor(workdir,
                                                            self.commit)
            if ancestor_build:
                properties_empty = False
                handle.write((
                    "Ancestor build is %s\n" % ancestor_build.slug
                ).encode())
                self.ancestor_build = ancestor_build

            if properties_empty:
                handle.write("No information about the git commit could be "
                             "derived\n".encode())

            else:
                self.save()

            return proc.returncode

        stage = self._stage('git_info', workdir=workdir, runnable=runnable)
        return stage.returncode == 0

    def _run_git_changes(self, workdir):
        """
        Get a list of changes from git between now and the most recently built
        ancestor
        """
        # TODO fix YAML model to return None rather than an empty model so that
        #      if self.ancestor_build will work
        if self.has_value('ancestor_build'):
            revision_range_string = '%s..%s' % (self.ancestor_build.commit,
                                                self.commit)
            self._stage(
                'git_changes',
                workdir=workdir,
                cmd_args=['git',
                          '-c', 'color.ui=always',
                          'log', revision_range_string
                          ]
            )

        return True  # Result is irrelevant

    def _run_tag_version(self, workdir):
        """
        Try and add a version to the build, based on git tag
        """
        stage = self._stage(
            'git_tag', workdir=workdir,
            cmd_args=['git', 'describe', '--tags', '--exact-match']
        )
        if not stage.returncode == 0:
            # TODO remove spoofed return
            # (except that --exact-match legitimately returns 128 if no tag)
            return True  # stage result is irrelevant

        try:
            # TODO opening file to get this is kinda awful
            with stage.data_file_path().open() as handle:
                last_line = None
                for line in handle:
                    line = line.strip()
                    if line and TAG_RE.match(line):
                        last_line = line

                if last_line:
                    self.tag = last_line
                    self.save()

        except KeyError:
            pass

        # TODO don't spoof the return; just ignore output elsewhere
        return True  # stage result is irrelevant

    def send_github_status(self, state=None, state_msg=None, context='push'):
        """
        Send a state to the GitHub commit represented by this build. If state
        not set, is defaulted to something that makes sense, given the data in
        this model
        """

        if state is None:
            if self.state == 'running':
                state = 'pending'
            elif self.state == 'success':
                state = 'success'
            elif self.state == 'fail':
                state = 'failure'
            elif self.state == 'error':
                state = 'error'
            else:
                state = 'error'
                state_msg = "is in an unknown state: '%s'" % state

        if state_msg is None:
            if state == 'pending':
                state_msg = "is in progress"
            elif state == 'success':
                state_msg = "completed successfully"
            elif state == 'fail':
                state_msg = "completed with failing tests"
            elif state == 'error':
                state_msg = "failed to complete due to an error"

        if state_msg is not None:
            extra_dict = dict(description="The DockCI build %s" % state_msg)

        token_data = self.job.github_auth_user.oauth_tokens['github']
        return OAUTH_APPS['github'].post(
            self.github_api_status_endpoint,
            dict(state=state,
                 target_url=self.url_ext,
                 context='continuous-integration/dockci/%s' % context,
                 **extra_dict),
            format='json',
            token=(token_data['key'], token_data['secret']),
        )

    def _send_github_status_stage(self,
                                  handle,
                                  state=None,
                                  state_msg=None,
                                  context='push'):
        """
        Update the GitHub status for the job, handling feedback by writing to a
        log handle. Expected to be run from inside a stage in order to write to
        the build log
        """
        handle.write("Submitting status to GitHub... ".encode())
        handle.flush()
        response = self.send_github_status(state, state_msg, context)

        if response.status == 201:
            handle.write("DONE!\n".encode())
            handle.flush()
            return True

        else:
            handle.write("FAILED!\n".encode())
            handle.write(("%s\n" % response.data.get(
                'message',
                "Unexpected response from GitHub. HTTP status %d" % (
                    response.status,
                )
            )).encode())
            handle.flush()
            return False

    def _run_external_status(self, suffix):
        """
        Create a new pending status for this build in GitHub
        """
        def runnable(handle):
            """ Send the build started status to external providers """
            success = None
            if self.job.github_repo_id:
                success = self._send_github_status_stage(handle)

            if success is None:
                handle.write("No external providers with status updates "
                             "configured\n".encode())

            handle.flush()
            return success

        return self._stage(
            'external_status_%s' % suffix, runnable=runnable
        ).returncode

    def _run_provision(self, workdir):
        """
        Provision the services that are required for this build
        """
        def runnable(handle):
            """
            Resolve jobs and start services
            """
            all_okay = True
            # pylint:disable=no-member
            for job_slug, service_config in self.build_config.services.items():
                faux_log = FauxDockerLog(handle)

                defaults = {'status': "Finding service %s" % job_slug,
                            'id': 'docker_provision_%s' % job_slug}
                with faux_log.more_defaults(**defaults):
                    faux_log.update()

                    service_job = Job(job_slug)
                    if not service_job.exists():
                        faux_log.update(error="No job found")
                        all_okay = False
                        continue

                    service_build = service_job.latest_build(passed=True,
                                                             versioned=True)
                    if not service_build:
                        faux_log.update(
                            error="No successful, versioned build for %s" % (
                                service_job.name
                            ),
                        )
                        all_okay = False
                        continue

                defaults = {
                    'status': "Starting service %s %s" % (
                        service_job.name,
                        service_build.tag,
                    ),
                    'id': 'docker_provision_%s' % job_slug}
                with faux_log.more_defaults(**defaults):
                    faux_log.update()

                    try:
                        image_id = docker_ensure_image(
                            self.docker_client,
                            service_build.image_id,
                            service_build.docker_image_name,
                            service_build.tag,
                            insecure_registry=CONFIG.docker_registry_insecure,
                            handle=handle,
                        )
                        service_kwargs = {
                            key: value for key, value in service_config.items()
                            if key in ('command', 'environment')
                        }
                        container = self.docker_client.create_container(
                            image=image_id,
                            **service_kwargs
                        )
                        self.docker_client.start(container['Id'])

                        # Store the provisioning info
                        self._provisioned_containers.append({
                            'job_slug': job_slug,
                            'config': service_config,
                            'id': container['Id']
                        })
                        faux_log.update(progress="Done")

                    except docker.errors.APIError as ex:
                        faux_log.update(error=ex.explanation.decode())
                        all_okay = False

            return all_okay

        return self._stage('docker_provision',
                           workdir=workdir,
                           runnable=runnable).returncode

    def _run_build(self, workdir):
        """
        Tell the Docker host to build
        """
        def on_done(line):
            """
            Check the final line for success, and image id
            """
            if line:
                if isinstance(line, bytes):
                    line = line.decode()

                line_data = json.loads(line)
                re_match = re.search(r'Successfully built ([0-9a-f]+)',
                                     line_data.get('stream', ''))
                if re_match:
                    self.image_id = re_match.group(1)
                    return True

            return False

        tag = self.docker_full_name
        if self.tag is not None:
            existing_image = None
            for image in self.docker_client.images(
                name=self.job_slug,
            ):
                if tag in image['RepoTags']:
                    existing_image = image
                    break

            if existing_image is not None:
                # Do not override existing builds of _versioned_ tagged code
                if is_semantic(self.tag):
                    raise AlreadyBuiltError(
                        'Version %s of %s already built' % (
                            self.tag,
                            self.job_slug,
                        )
                    )
                # Delete existing builds of _non-versioned_ tagged code
                # (allows replacement of images)
                else:
                    # TODO it would be nice to inform the user of this action
                    try:
                        self.docker_client.remove_image(
                            image=existing_image['Id'],
                        )
                    except docker.errors.APIError:
                        # TODO handle deletion of containers here
                        pass

        # Don't use the docker caches if a version tag is defined
        no_cache = (self.tag is not None)

        return self._run_docker(
            'build',
            # saved stream for debugging
            # lambda: open('docker_build_stream', 'r'),
            lambda: self.docker_client.build(path=workdir.strpath,
                                             tag=tag,
                                             nocache=no_cache,
                                             rm=True,
                                             stream=True),
            on_done=on_done,
        )

    def _run_test(self):
        """
        Tell the Docker host to run the CI command
        """
        def start_container():
            """
            Create a container instance, attache to its outputs and then start
            it, returning the output stream
            """
            container_details = self.docker_client.create_container(
                self.image_id, 'ci'
            )
            self.container_id = container_details['Id']
            self.save()

            def link_tuple(service_info):
                """
                Turn our provisioned service info dict into an alias string for
                Docker
                """
                if 'name' not in service_info:
                    service_info['name'] = \
                        self.docker_client.inspect_container(
                            service_info['id']
                        )['Name'][1:]  # slice to remove the / from start

                if 'alias' not in service_info:
                    if isinstance(service_info['config'], dict):
                        service_info['alias'] = service_info['config'].get(
                            'alias',
                            service_info['job_slug']
                        )

                    else:
                        service_info['alias'] = service_info['job_slug']

                return (service_info['name'], service_info['alias'])

            stream = self.docker_client.attach(self.container_id, stream=True)
            self.docker_client.start(
                self.container_id,
                links=[
                    link_tuple(service_info)
                    for service_info in self._provisioned_containers
                ]
            )

            return stream

        def on_done(_):
            """
            Check container exit code and return True on 0, or False otherwise
            """
            details = self.docker_client.inspect_container(self.container_id)
            self.exit_code = details['State']['ExitCode']
            self.save()
            return self.exit_code == 0

        return self._run_docker(
            'test',
            start_container,
            on_done=on_done,
        )

    def _run_push(self):
        """
        Push the built container to the Docker registry, if versioned and
        configured
        """
        def push_container():
            """
            Perform the actual Docker push operation
            """
            return self.docker_client.push(
                self.docker_image_name,
                tag=self.tag,
                stream=True,
                insecure_registry=CONFIG.docker_registry_insecure,
            )

        if self.tag and CONFIG.docker_use_registry:
            return self._run_docker('push', push_container)

        else:
            return True

    def _run_docker(self,
                    docker_stage_slug,
                    docker_command,
                    on_line=None,
                    on_done=None):
        """
        Wrapper around common Docker command process. Will send output lines to
        file, and optionally use callbacks to notify on each line, and
        completion
        """
        def runnable(handle):
            """
            Perform the Docker command given
            """
            output = docker_command()

            line = ''
            for line in output:
                if isinstance(line, bytes):
                    handle.write(line)
                else:
                    handle.write(line.encode())

                handle.flush()

                if on_line:
                    on_line(line)

            if on_done:
                return on_done(line)

            elif line:
                return True

            return False

        return self._stage('docker_%s' % docker_stage_slug,
                           runnable=runnable).returncode

    def _run_fetch_output(self):
        """
        Fetches any output specified in build config
        """

        def runnable(handle):
            """
            Fetch/save the files
            """
            # pylint:disable=no-member
            mappings = self.build_config.build_output.items()
            for key, docker_fn in mappings:
                handle.write(
                    ("Fetching %s from '%s'..." % (key, docker_fn)).encode()
                )
                resp = self.docker_client.copy(self.container_id, docker_fn)

                if 200 <= resp.status < 300:
                    output_path = self.build_output_path().join('%s.tar' % key)
                    with output_path.open('wb') as output_fh:
                        # TODO stream so that not buffered in RAM
                        bytes_written = output_fh.write(resp.data)

                    handle.write(
                        (" DONE! %s total\n" % (
                            bytes_human_readable(bytes_written)
                        )).encode(),
                    )

                else:
                    handle.write(
                        (" FAIL! HTTP status %d: %s\n" % (
                            resp.status_code, resp.reason
                        )).encode(),
                    )

            # Output something on no output
            if not mappings:
                handle.write("No output files to fetch".encode())

        return self._stage('docker_fetch', runnable=runnable).returncode

    def _run_cleanup(self):
        """
        Clean up after the build/test
        """
        def cleanup_context(handle, object_type, object_id):
            """
            Get a stream_write_status context manager with messages set
            correctly
            """
            return stream_write_status(
                handle,
                "Cleaning up %s '%s'..." % (object_type, object_id),
                "DONE!",
                "FAILED!",
            )

        def runnable(handle):
            """
            Do the image/container cleanup
            """
            if self.container_id:
                with cleanup_context(handle, 'container', self.container_id):
                    self.docker_client.remove_container(self.container_id)

            if self._provisioned_containers:
                for service_info in self._provisioned_containers:
                    ctx = cleanup_context(handle,
                                          'provisioned container',
                                          service_info['id'])
                    with ctx:
                        self.docker_client.remove_container(
                            service_info['id'],
                            force=True,
                        )

            # Only clean up image if this is an non-tagged build
            if self.tag is None or self.result in ('error', 'fail'):
                if self.image_id:
                    with cleanup_context(handle, 'image', self.image_id):
                        self.docker_client.remove_image(self.image_id)

        return self._stage('cleanup', runnable)

=======
>>>>>>> 58ce9ff1
    def _error_stage(self, stage_slug):
        """
        Create an error stage and add stack trace for it
        """
        self.build_stage_slugs.append(stage_slug)  # pylint:disable=no-member
        self.save()

        import traceback
        try:
            BuildStage(
                self,
                stage_slug,
                lambda handle: handle.write(
                    bytes(traceback.format_exc(), 'utf8')
                )
            ).run()
        except Exception:  # pylint:disable=broad-except
            print(traceback.format_exc())<|MERGE_RESOLUTION|>--- conflicted
+++ resolved
@@ -23,6 +23,7 @@
 from dockci.models.build_meta.config import BuildConfig
 from dockci.models.build_meta.stages import BuildStage
 from dockci.models.build_meta.stages_main import (BuildDockerStage,
+                                                  ExternalStatusStage,
                                                   TestStage,
                                                   )
 from dockci.models.build_meta.stages_post import (PushStage,
@@ -37,100 +38,8 @@
                                                      )
 from dockci.models.job import Job
 # TODO fix and reenable pylint check for cyclic-import
-<<<<<<< HEAD
 from dockci.server import CONFIG, OAUTH_APPS
-from dockci.util import (bytes_human_readable,
-                         docker_ensure_image,
-                         FauxDockerLog,
-                         is_docker_id,
-                         is_semantic,
-                         stream_write_status,
-                         )
-
-
-TAG_RE = re.compile('[a-z0-9_.]')
-
-
-class BuildStage(object):
-    """
-    A logged stage to a build
-    """
-    returncode = None
-
-    def __init__(self, slug, build, runnable=None):
-        self.slug = slug
-        self.build = build
-        self.runnable = runnable
-
-    def data_file_path(self):
-        """
-        File that stage output is logged to
-        """
-        return self.build.build_output_path().join('%s.log' % self.slug)
-
-    def run(self):
-        """
-        Start the child process, streaming it's output to the associated file,
-        and block until it returns
-        """
-        if self.returncode is not None:
-            raise AlreadyRunError(self)
-
-        self.build.build_output_path().ensure_dir()
-        with self.data_file_path().open('wb') as handle:
-            self.returncode = self.runnable(handle)
-
-    @classmethod
-    def from_command(cls, slug, build, cwd, cmd_args):
-        """
-        Create a BuildStage object from a system command
-        """
-        def runnable(handle):
-            """
-            Synchronously run one or more processes, streaming to the given
-            handle, stopping and returning the exit code if it's non-zero.
-
-            Returns 0 if all processes exit 0
-            """
-            def run_one_cmd(cmd_args_single):
-                """
-                Run a process
-                """
-                # TODO escape args
-                handle.write(bytes(">CWD %s\n" % cwd, 'utf8'))
-                handle.write(bytes(">>>> %s\n" % cmd_args_single, 'utf8'))
-                handle.flush()
-
-                proc = subprocess.Popen(cmd_args_single,
-                                        cwd=cwd.strpath,
-                                        stdout=handle,
-                                        stderr=subprocess.STDOUT)
-                proc.wait()
-                return proc.returncode
-
-            if isinstance(cmd_args[0], (tuple, list)):
-                first_command = True
-                for cmd_args_single in cmd_args:
-                    if first_command:
-                        first_command = False
-                    else:
-                        handle.write("\n".encode())
-
-                    returncode = run_one_cmd(cmd_args_single)
-                    if returncode != 0:
-                        return returncode
-
-                return 0
-
-            else:
-                return run_one_cmd(cmd_args)
-
-        assert len(cmd_args) > 0, "cmd_args are given"
-        return cls(slug=slug, build=build, runnable=runnable)
-=======
-from dockci.server import CONFIG
 from dockci.util import bytes_human_readable, is_docker_id
->>>>>>> 58ce9ff1
 
 
 class Build(Model):  # pylint:disable=too-many-instance-attributes
@@ -350,33 +259,24 @@
         try:
             with tempfile.TemporaryDirectory() as workdir:
                 workdir = py.path.local(workdir)
-<<<<<<< HEAD
-                get_info = (stage() for stage in (
-                    lambda: self._run_prep_workdir(workdir),
-                    lambda: self._run_git_info(workdir),
-                    lambda: self._run_tag_version(workdir),
-                ))
-                prepare = (stage() for stage in (
-                    lambda: self._run_git_changes(workdir),
-                    lambda: self._run_provision(workdir),
-                    lambda: self._run_build(workdir),
-=======
-                pre_build = (stage() for stage in (
+
+                git_info = (stage() for stage in (
                     lambda: WorkdirStage(self, workdir).run(0),
                     lambda: GitInfoStage(self, workdir).run(0),
+                ))
+
+                prepare = (stage() for stage in (
                     lambda: GitChangesStage(self, workdir).run(0),
                     lambda: TagVersionStage(self, workdir).run(None),
                     lambda: ProvisionStage(self).run(0),
                     lambda: BuildDockerStage(self, workdir).run(0),
->>>>>>> 58ce9ff1
                 ))
-
-                if not all(get_info):
+                if not all(git_info):
                     self.result = 'error'
                     return False
 
                 if self.job.github_repo_id:
-                    self._run_external_status('start')
+                    ExternalStatusStage(self, 'start').run(0)
 
                 if not all(prepare):
                     self.result = 'error'
@@ -408,165 +308,14 @@
 
         finally:
             try:
-<<<<<<< HEAD
-                self._run_external_status('complete')
-                self._run_cleanup()
-=======
+                ExternalStatusStage(self, 'complete').run(0)
                 CleanupStage(self).run(None)
->>>>>>> 58ce9ff1
 
             except Exception:  # pylint:disable=broad-except
                 self._error_stage('post_error')
 
             self.complete_ts = datetime.now()
             self.save()
-
-<<<<<<< HEAD
-    def _run_prep_workdir(self, workdir):
-        """
-        Clone and checkout the build
-        """
-        stage = self._stage(
-            'git_prepare', workdir=workdir,
-            cmd_args=(
-                ['git', 'clone', self.repo, workdir.strpath],
-                ['git',
-                 '-c', 'advice.detachedHead=false',
-                 'checkout', self.commit
-                 ],
-            )
-        )
-        result = stage.returncode == 0
-
-        # check for, and load build config
-        build_config_file = workdir.join(BuildConfig.slug)
-        if build_config_file.check(file=True):
-            # pylint:disable=no-member
-            self.build_config.load(data_file=build_config_file)
-            self.build_config.save()
-
-        return result
-
-    def _run_git_info(self, workdir):
-        """
-        Get info about the current commit from git
-        """
-
-        def runnable(handle):
-            """
-            Execute git to retrieve info
-            """
-            def run_proc(*args):
-                """
-                Run, and wait for a process with default args
-                """
-                proc = subprocess.Popen(args,
-                                        stdout=subprocess.PIPE,
-                                        stderr=handle,
-                                        cwd=workdir.strpath,
-                                        )
-                proc.wait()
-                return proc
-
-            largest_returncode = 0
-            properties_empty = True
-
-            properties = {
-                'Author name': ('git_author_name', '%an'),
-                'Author email': ('git_author_email', '%ae'),
-                'Committer name': ('git_committer_name', '%cn'),
-                'Committer email': ('git_committer_email', '%ce'),
-                'Full SHA-1 hash': ('commit', '%H'),
-            }
-            for display_name, (attr_name, format_string) in properties.items():
-                proc = run_proc('git', 'show',
-                                '-s',
-                                '--format=format:%s' % format_string,
-                                'HEAD')
-
-                largest_returncode = max(largest_returncode, proc.returncode)
-                value = proc.stdout.read().decode().strip()
-
-                if value != '' and proc.returncode == 0:
-                    setattr(self, attr_name, value)
-                    properties_empty = False
-                    handle.write((
-                        "%s is %s\n" % (display_name, value)
-                    ).encode())
-
-            ancestor_build = self.job.latest_build_ancestor(workdir,
-                                                            self.commit)
-            if ancestor_build:
-                properties_empty = False
-                handle.write((
-                    "Ancestor build is %s\n" % ancestor_build.slug
-                ).encode())
-                self.ancestor_build = ancestor_build
-
-            if properties_empty:
-                handle.write("No information about the git commit could be "
-                             "derived\n".encode())
-
-            else:
-                self.save()
-
-            return proc.returncode
-
-        stage = self._stage('git_info', workdir=workdir, runnable=runnable)
-        return stage.returncode == 0
-
-    def _run_git_changes(self, workdir):
-        """
-        Get a list of changes from git between now and the most recently built
-        ancestor
-        """
-        # TODO fix YAML model to return None rather than an empty model so that
-        #      if self.ancestor_build will work
-        if self.has_value('ancestor_build'):
-            revision_range_string = '%s..%s' % (self.ancestor_build.commit,
-                                                self.commit)
-            self._stage(
-                'git_changes',
-                workdir=workdir,
-                cmd_args=['git',
-                          '-c', 'color.ui=always',
-                          'log', revision_range_string
-                          ]
-            )
-
-        return True  # Result is irrelevant
-
-    def _run_tag_version(self, workdir):
-        """
-        Try and add a version to the build, based on git tag
-        """
-        stage = self._stage(
-            'git_tag', workdir=workdir,
-            cmd_args=['git', 'describe', '--tags', '--exact-match']
-        )
-        if not stage.returncode == 0:
-            # TODO remove spoofed return
-            # (except that --exact-match legitimately returns 128 if no tag)
-            return True  # stage result is irrelevant
-
-        try:
-            # TODO opening file to get this is kinda awful
-            with stage.data_file_path().open() as handle:
-                last_line = None
-                for line in handle:
-                    line = line.strip()
-                    if line and TAG_RE.match(line):
-                        last_line = line
-
-                if last_line:
-                    self.tag = last_line
-                    self.save()
-
-        except KeyError:
-            pass
-
-        # TODO don't spoof the return; just ignore output elsewhere
-        return True  # stage result is irrelevant
 
     def send_github_status(self, state=None, state_msg=None, context='push'):
         """
@@ -612,417 +361,6 @@
             token=(token_data['key'], token_data['secret']),
         )
 
-    def _send_github_status_stage(self,
-                                  handle,
-                                  state=None,
-                                  state_msg=None,
-                                  context='push'):
-        """
-        Update the GitHub status for the job, handling feedback by writing to a
-        log handle. Expected to be run from inside a stage in order to write to
-        the build log
-        """
-        handle.write("Submitting status to GitHub... ".encode())
-        handle.flush()
-        response = self.send_github_status(state, state_msg, context)
-
-        if response.status == 201:
-            handle.write("DONE!\n".encode())
-            handle.flush()
-            return True
-
-        else:
-            handle.write("FAILED!\n".encode())
-            handle.write(("%s\n" % response.data.get(
-                'message',
-                "Unexpected response from GitHub. HTTP status %d" % (
-                    response.status,
-                )
-            )).encode())
-            handle.flush()
-            return False
-
-    def _run_external_status(self, suffix):
-        """
-        Create a new pending status for this build in GitHub
-        """
-        def runnable(handle):
-            """ Send the build started status to external providers """
-            success = None
-            if self.job.github_repo_id:
-                success = self._send_github_status_stage(handle)
-
-            if success is None:
-                handle.write("No external providers with status updates "
-                             "configured\n".encode())
-
-            handle.flush()
-            return success
-
-        return self._stage(
-            'external_status_%s' % suffix, runnable=runnable
-        ).returncode
-
-    def _run_provision(self, workdir):
-        """
-        Provision the services that are required for this build
-        """
-        def runnable(handle):
-            """
-            Resolve jobs and start services
-            """
-            all_okay = True
-            # pylint:disable=no-member
-            for job_slug, service_config in self.build_config.services.items():
-                faux_log = FauxDockerLog(handle)
-
-                defaults = {'status': "Finding service %s" % job_slug,
-                            'id': 'docker_provision_%s' % job_slug}
-                with faux_log.more_defaults(**defaults):
-                    faux_log.update()
-
-                    service_job = Job(job_slug)
-                    if not service_job.exists():
-                        faux_log.update(error="No job found")
-                        all_okay = False
-                        continue
-
-                    service_build = service_job.latest_build(passed=True,
-                                                             versioned=True)
-                    if not service_build:
-                        faux_log.update(
-                            error="No successful, versioned build for %s" % (
-                                service_job.name
-                            ),
-                        )
-                        all_okay = False
-                        continue
-
-                defaults = {
-                    'status': "Starting service %s %s" % (
-                        service_job.name,
-                        service_build.tag,
-                    ),
-                    'id': 'docker_provision_%s' % job_slug}
-                with faux_log.more_defaults(**defaults):
-                    faux_log.update()
-
-                    try:
-                        image_id = docker_ensure_image(
-                            self.docker_client,
-                            service_build.image_id,
-                            service_build.docker_image_name,
-                            service_build.tag,
-                            insecure_registry=CONFIG.docker_registry_insecure,
-                            handle=handle,
-                        )
-                        service_kwargs = {
-                            key: value for key, value in service_config.items()
-                            if key in ('command', 'environment')
-                        }
-                        container = self.docker_client.create_container(
-                            image=image_id,
-                            **service_kwargs
-                        )
-                        self.docker_client.start(container['Id'])
-
-                        # Store the provisioning info
-                        self._provisioned_containers.append({
-                            'job_slug': job_slug,
-                            'config': service_config,
-                            'id': container['Id']
-                        })
-                        faux_log.update(progress="Done")
-
-                    except docker.errors.APIError as ex:
-                        faux_log.update(error=ex.explanation.decode())
-                        all_okay = False
-
-            return all_okay
-
-        return self._stage('docker_provision',
-                           workdir=workdir,
-                           runnable=runnable).returncode
-
-    def _run_build(self, workdir):
-        """
-        Tell the Docker host to build
-        """
-        def on_done(line):
-            """
-            Check the final line for success, and image id
-            """
-            if line:
-                if isinstance(line, bytes):
-                    line = line.decode()
-
-                line_data = json.loads(line)
-                re_match = re.search(r'Successfully built ([0-9a-f]+)',
-                                     line_data.get('stream', ''))
-                if re_match:
-                    self.image_id = re_match.group(1)
-                    return True
-
-            return False
-
-        tag = self.docker_full_name
-        if self.tag is not None:
-            existing_image = None
-            for image in self.docker_client.images(
-                name=self.job_slug,
-            ):
-                if tag in image['RepoTags']:
-                    existing_image = image
-                    break
-
-            if existing_image is not None:
-                # Do not override existing builds of _versioned_ tagged code
-                if is_semantic(self.tag):
-                    raise AlreadyBuiltError(
-                        'Version %s of %s already built' % (
-                            self.tag,
-                            self.job_slug,
-                        )
-                    )
-                # Delete existing builds of _non-versioned_ tagged code
-                # (allows replacement of images)
-                else:
-                    # TODO it would be nice to inform the user of this action
-                    try:
-                        self.docker_client.remove_image(
-                            image=existing_image['Id'],
-                        )
-                    except docker.errors.APIError:
-                        # TODO handle deletion of containers here
-                        pass
-
-        # Don't use the docker caches if a version tag is defined
-        no_cache = (self.tag is not None)
-
-        return self._run_docker(
-            'build',
-            # saved stream for debugging
-            # lambda: open('docker_build_stream', 'r'),
-            lambda: self.docker_client.build(path=workdir.strpath,
-                                             tag=tag,
-                                             nocache=no_cache,
-                                             rm=True,
-                                             stream=True),
-            on_done=on_done,
-        )
-
-    def _run_test(self):
-        """
-        Tell the Docker host to run the CI command
-        """
-        def start_container():
-            """
-            Create a container instance, attache to its outputs and then start
-            it, returning the output stream
-            """
-            container_details = self.docker_client.create_container(
-                self.image_id, 'ci'
-            )
-            self.container_id = container_details['Id']
-            self.save()
-
-            def link_tuple(service_info):
-                """
-                Turn our provisioned service info dict into an alias string for
-                Docker
-                """
-                if 'name' not in service_info:
-                    service_info['name'] = \
-                        self.docker_client.inspect_container(
-                            service_info['id']
-                        )['Name'][1:]  # slice to remove the / from start
-
-                if 'alias' not in service_info:
-                    if isinstance(service_info['config'], dict):
-                        service_info['alias'] = service_info['config'].get(
-                            'alias',
-                            service_info['job_slug']
-                        )
-
-                    else:
-                        service_info['alias'] = service_info['job_slug']
-
-                return (service_info['name'], service_info['alias'])
-
-            stream = self.docker_client.attach(self.container_id, stream=True)
-            self.docker_client.start(
-                self.container_id,
-                links=[
-                    link_tuple(service_info)
-                    for service_info in self._provisioned_containers
-                ]
-            )
-
-            return stream
-
-        def on_done(_):
-            """
-            Check container exit code and return True on 0, or False otherwise
-            """
-            details = self.docker_client.inspect_container(self.container_id)
-            self.exit_code = details['State']['ExitCode']
-            self.save()
-            return self.exit_code == 0
-
-        return self._run_docker(
-            'test',
-            start_container,
-            on_done=on_done,
-        )
-
-    def _run_push(self):
-        """
-        Push the built container to the Docker registry, if versioned and
-        configured
-        """
-        def push_container():
-            """
-            Perform the actual Docker push operation
-            """
-            return self.docker_client.push(
-                self.docker_image_name,
-                tag=self.tag,
-                stream=True,
-                insecure_registry=CONFIG.docker_registry_insecure,
-            )
-
-        if self.tag and CONFIG.docker_use_registry:
-            return self._run_docker('push', push_container)
-
-        else:
-            return True
-
-    def _run_docker(self,
-                    docker_stage_slug,
-                    docker_command,
-                    on_line=None,
-                    on_done=None):
-        """
-        Wrapper around common Docker command process. Will send output lines to
-        file, and optionally use callbacks to notify on each line, and
-        completion
-        """
-        def runnable(handle):
-            """
-            Perform the Docker command given
-            """
-            output = docker_command()
-
-            line = ''
-            for line in output:
-                if isinstance(line, bytes):
-                    handle.write(line)
-                else:
-                    handle.write(line.encode())
-
-                handle.flush()
-
-                if on_line:
-                    on_line(line)
-
-            if on_done:
-                return on_done(line)
-
-            elif line:
-                return True
-
-            return False
-
-        return self._stage('docker_%s' % docker_stage_slug,
-                           runnable=runnable).returncode
-
-    def _run_fetch_output(self):
-        """
-        Fetches any output specified in build config
-        """
-
-        def runnable(handle):
-            """
-            Fetch/save the files
-            """
-            # pylint:disable=no-member
-            mappings = self.build_config.build_output.items()
-            for key, docker_fn in mappings:
-                handle.write(
-                    ("Fetching %s from '%s'..." % (key, docker_fn)).encode()
-                )
-                resp = self.docker_client.copy(self.container_id, docker_fn)
-
-                if 200 <= resp.status < 300:
-                    output_path = self.build_output_path().join('%s.tar' % key)
-                    with output_path.open('wb') as output_fh:
-                        # TODO stream so that not buffered in RAM
-                        bytes_written = output_fh.write(resp.data)
-
-                    handle.write(
-                        (" DONE! %s total\n" % (
-                            bytes_human_readable(bytes_written)
-                        )).encode(),
-                    )
-
-                else:
-                    handle.write(
-                        (" FAIL! HTTP status %d: %s\n" % (
-                            resp.status_code, resp.reason
-                        )).encode(),
-                    )
-
-            # Output something on no output
-            if not mappings:
-                handle.write("No output files to fetch".encode())
-
-        return self._stage('docker_fetch', runnable=runnable).returncode
-
-    def _run_cleanup(self):
-        """
-        Clean up after the build/test
-        """
-        def cleanup_context(handle, object_type, object_id):
-            """
-            Get a stream_write_status context manager with messages set
-            correctly
-            """
-            return stream_write_status(
-                handle,
-                "Cleaning up %s '%s'..." % (object_type, object_id),
-                "DONE!",
-                "FAILED!",
-            )
-
-        def runnable(handle):
-            """
-            Do the image/container cleanup
-            """
-            if self.container_id:
-                with cleanup_context(handle, 'container', self.container_id):
-                    self.docker_client.remove_container(self.container_id)
-
-            if self._provisioned_containers:
-                for service_info in self._provisioned_containers:
-                    ctx = cleanup_context(handle,
-                                          'provisioned container',
-                                          service_info['id'])
-                    with ctx:
-                        self.docker_client.remove_container(
-                            service_info['id'],
-                            force=True,
-                        )
-
-            # Only clean up image if this is an non-tagged build
-            if self.tag is None or self.result in ('error', 'fail'):
-                if self.image_id:
-                    with cleanup_context(handle, 'image', self.image_id):
-                        self.docker_client.remove_image(self.image_id)
-
-        return self._stage('cleanup', runnable)
-
-=======
->>>>>>> 58ce9ff1
     def _error_stage(self, stage_slug):
         """
         Create an error stage and add stack trace for it
