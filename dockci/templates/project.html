{% extends "_base.html" %}
{% block title %}{{ project.name }}{% endblock %}
{# URI.js is loading differently through require; has to be loaded before
   require is so that it loads into the root #}
{% block prescript %}<script src="/static/lib/js/URI.js"></script>{% endblock %}
{% block header %}
  <span data-bind="text:project().name"></span>
  {% if current_user.is_authenticated() %}
    <span class="btn-group pull-right">
      <!-- ko component: {
        name: 'header-button',
        params: {
          icon: 'trash',
          click: deleteHandler,
          buttonType: 'danger'
        }
      } --><!-- /ko -->
      <!-- ko component: {
        name: 'header-button',
        params: {
          icon: 'edit',
          click: editHandler
        }
      } --><!-- /ko -->
      <!-- ko component: {
        name: 'header-button',
        params: {
          icon: 'play-circle',
          click: runHandler
        }
      } --><!-- /ko -->
    </span>
  {% endif %}
{% endblock %}
{% block content %}
<style type="text/css">
  .jobs-list-git-branch {
    overflow: hidden;
  }
</style>
<span class="pull-right">{{ project_shield(project) }}</span>
<div class="checkbox col-sm-5" style="margin-top: 0px"><label>
  <input id="filterStable" type="checkbox" {{ 'checked' if versioned else '' }}>Only stable releases
</label></div>
<table id="jobs-list" class="table table-striped">
<<<<<<< HEAD
  <tr>
    <th class="jobs-list-create-ts">Created</th>
    <th class="jobs-list-git-branch">Branch</th>
    <th class="jobs-list-tag">Tag</th>
    <th class="jobs-list-commit">Commit ref</th>
    <th class="jobs-list-author">Author</th>
    <th class="jobs-list-state">State</th>
  </tr>
  {% for job in jobs -%}
=======
  <tr><th>Created</th><th>Tag</th><th>Commit ref</th><th>Author</th><th>State</th></tr>
  {% for job in jobs.items -%}
>>>>>>> 1ea00276
    <tr class="job-detail">
      <td class="jobs-list-create-ts"><a href="/projects/{{ project.slug }}/jobs/{{ job.slug }}">{{ job.create_ts }}</a></td>
      <td class="jobs-list-git-branch">{{ job.git_branch if job.git_branch else '' }}</td>
      <td class="jobs-list-tag">{{ job.tag if job.tag else '' }}</td>
      <td class="jobs-list-commit">{{ job.commit }}</td>
      <td class="jobs-list-author">{{ git_user(job.git_author_name, job.git_author_email) if job.git_author_name or job.git_author_email else ''}}</td>
      <td class="jobs-list-state">{{ job_state_glyph(job.state) }}</td>
    </tr>
  {%- endfor %}
</table>
{% set versioned_str = '&versioned' if versioned else '' %}
{% if jobs.has_prev -%}
    <a href="{{ '/projects/%s?page=%d&page_size=%d%s' % (project.slug, jobs.prev_num, jobs.per_page, versioned_str) }}" class="btn btn-default btn-lg">Previous</a>
{% endif -%}
{% if jobs.has_next -%}
    <a href="{{ '/projects/%s?page=%d&page_size=%d%s' % (project.slug, jobs.next_num, jobs.per_page, versioned_str) }}" class="btn btn-default btn-lg pull-right">Next</a>
{% endif -%}
<project-edit-dialog params="
    visible: editVisible,
    title: editTitle,
    github: true,
    project: project,
    isNew: false,
    saveLabel: 'Update'
"></project-edit-dialog>
<job-run-dialog params="
      visible: runVisible
    , title: runTitle
    , project: project
"></job-run-dialog>
<project-delete-dialog params="
      visible: deleteVisible
    , title: deleteTitle
    , project: project
"></project-delete-dialog>
<script>
  // URI.js is being dumb :(
  require([
      'jquery'
    , 'knockout'
    , 'app/models/project'

    , 'app/components/header_button'
    , 'app/components/project_edit_dialog'
    , 'app/components/project_delete_dialog'
    , 'app/components/job_run_dialog'

    , 'bootstrap'
  ], function($, ko, ProjectModel) {
    $('#filterStable').change(function(ev) {
      if (ev.target.checked) {
        document.location = URI(document.location)
          .addSearch('versioned')
          .removeSearch('page_offset')
          .toString();
      } else {
        document.location = URI(document.location)
          .removeSearch('versioned')
          .removeSearch('page_offset')
          .toString();
      }
    })

    function ThisPage () {
      this.project = ko.observable(new ProjectModel({'slug': '{{ project.slug }}'}))
      this.editVisible = ko.observable(false)
      this.editTitle = ko.computed(function() {
        return "Edit " + this.project().name()
      }.bind(this))
      this.runVisible = ko.observable(false)
      this.runTitle = ko.computed(function() {
        return "Run " + this.project().name()
      }.bind(this))
      this.deleteVisible = ko.observable(false)
      this.deleteTitle = ko.computed(function() {
        return "Really delete " + this.project().name() + "?"
      }.bind(this))

      this.editHandler = function () {
        this.editVisible(true)
      }.bind(this)
      this.runHandler = function () {
        this.runVisible(true)
      }.bind(this)
      this.deleteHandler = function () {
        this.deleteVisible(true)
      }.bind(this)
      this.saveProject = function () {
        this.saving(true)
        this.project().save().always(function() { thisPage.saving(false) })
      }.bind(this)

      this.project().reload()
    }

    require(['knockstrap'], function () {
        ko.applyBindings(new ThisPage())
    })
  })
</script>
{% endblock %}<|MERGE_RESOLUTION|>--- conflicted
+++ resolved
@@ -43,7 +43,6 @@
   <input id="filterStable" type="checkbox" {{ 'checked' if versioned else '' }}>Only stable releases
 </label></div>
 <table id="jobs-list" class="table table-striped">
-<<<<<<< HEAD
   <tr>
     <th class="jobs-list-create-ts">Created</th>
     <th class="jobs-list-git-branch">Branch</th>
@@ -52,11 +51,7 @@
     <th class="jobs-list-author">Author</th>
     <th class="jobs-list-state">State</th>
   </tr>
-  {% for job in jobs -%}
-=======
-  <tr><th>Created</th><th>Tag</th><th>Commit ref</th><th>Author</th><th>State</th></tr>
   {% for job in jobs.items -%}
->>>>>>> 1ea00276
     <tr class="job-detail">
       <td class="jobs-list-create-ts"><a href="/projects/{{ project.slug }}/jobs/{{ job.slug }}">{{ job.create_ts }}</a></td>
       <td class="jobs-list-git-branch">{{ job.git_branch if job.git_branch else '' }}</td>
