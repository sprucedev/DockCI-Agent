""" Base classes and data for building the API """
from flask_restful import reqparse, Resource

from .util import clean_attrs, set_attrs
from dockci.server import DB


AUTH_FORM_LOCATIONS = ('form', 'json')


class BaseDetailResource(Resource):
    """ Base resource for details API endpoints """
    # pylint:disable=no-self-use
    def handle_write(self, model, parser=None, data=None):
        """ Parse request args, set attrs on the model, and commit """
        assert parser is not None or data is not None, (
            "Must give either parser, or data")

        if data is None:
            args = parser.parse_args(strict=True)
            args = clean_attrs(args)
        else:
            args = data

        set_attrs(model, args)
        DB.session.add(model)
        DB.session.commit()
        return model


class BaseRequestParser(reqparse.RequestParser):
    """
    Request parser that should be used for all DockCI API endpoints. Adds
    ``username``, ``password``, and ``api_key`` fields for login
    """
    def __init__(self, *args, **kwargs):
        super(BaseRequestParser, self).__init__(*args, **kwargs)
<<<<<<< HEAD
        self.add_argument('username', location=AUTH_FORM_LOCATIONS)
        self.add_argument('password', location=AUTH_FORM_LOCATIONS)
        self.add_argument('api_key', location=('args',) + AUTH_FORM_LOCATIONS)
        self.add_argument('X-Dockci-Username',
                          location='headers',
                          dest='username')
        self.add_argument('X-Dockci-Password',
                          location='headers',
                          dest='password')
        self.add_argument('X-Dockci-Api-Key',
                          location='headers',
                          dest='api_key')
=======
        self.add_argument('x_dockci_username', location=AUTH_FORM_LOCATIONS)
        self.add_argument('x_dockci_password', location=AUTH_FORM_LOCATIONS)
        self.add_argument('x_dockci_api_key',
                          location=('args',) + AUTH_FORM_LOCATIONS)
        self.add_argument('X-Dockci-Username',
                          location='headers',
                          dest='hx_dockci_username')
        self.add_argument('X-Dockci-Password',
                          location='headers',
                          dest='hx_dockci_password')
        self.add_argument('X-Dockci-Api-Key',
                          location='headers',
                          dest='hx_dockci_api_key')
>>>>>>> 45158816
<|MERGE_RESOLUTION|>--- conflicted
+++ resolved
@@ -35,20 +35,6 @@
     """
     def __init__(self, *args, **kwargs):
         super(BaseRequestParser, self).__init__(*args, **kwargs)
-<<<<<<< HEAD
-        self.add_argument('username', location=AUTH_FORM_LOCATIONS)
-        self.add_argument('password', location=AUTH_FORM_LOCATIONS)
-        self.add_argument('api_key', location=('args',) + AUTH_FORM_LOCATIONS)
-        self.add_argument('X-Dockci-Username',
-                          location='headers',
-                          dest='username')
-        self.add_argument('X-Dockci-Password',
-                          location='headers',
-                          dest='password')
-        self.add_argument('X-Dockci-Api-Key',
-                          location='headers',
-                          dest='api_key')
-=======
         self.add_argument('x_dockci_username', location=AUTH_FORM_LOCATIONS)
         self.add_argument('x_dockci_password', location=AUTH_FORM_LOCATIONS)
         self.add_argument('x_dockci_api_key',
@@ -61,5 +47,4 @@
                           dest='hx_dockci_password')
         self.add_argument('X-Dockci-Api-Key',
                           location='headers',
-                          dest='hx_dockci_api_key')
->>>>>>> 45158816
+                          dest='hx_dockci_api_key')