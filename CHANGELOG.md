--- conflicted
+++ resolved
@@ -8,6 +8,7 @@
 - Compose file for quickly starting a dev environment
 - Use Flask-Script for better command integration
 - Early job worker loop to handle dirty DB from the UI workers
+- New jobs will determine, store, and display branch name
 
 ### v0.0.7
 - Fix 500 error when new project is saved with validation issue #220
@@ -17,14 +18,10 @@
 - Add `skip_tests` option to `dockci.yaml` for use with utilites #223
 - Specify `Dockerfile` to use in `dockci.yaml` #227
 - Allow override of TLS params per Docker host #235
-<<<<<<< HEAD
-- New jobs will determine, store, and display branch name
-=======
 - Fix possible infinite loop on job page #239
 - Job stage panel class is now md5 #239
 - DockCI builds with utilites #240
 - Replace Makefile with manage.sh #240
->>>>>>> 1ea00276
 
 ### v0.0.6
 - Significant decrease in browser load on jobs with error stage #215
